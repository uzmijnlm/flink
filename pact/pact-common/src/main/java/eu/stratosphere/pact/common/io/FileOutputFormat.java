--- conflicted
+++ resolved
@@ -73,26 +73,17 @@
 	@Override
 	public void open(int taskNumber) throws IOException
 	{
-//		// obtain FSDataOutputStream asynchronously, since HDFS client can not handle InterruptedExceptions
-//		OutputPathOpenThread opot = new OutputPathOpenThread(this.outputFilePath, taskNumber, 10000);
-//		opot.start();
-
-		final FileSystem fs = this.outputFilePath.getFileSystem();
-		Path p = this.outputFilePath;
-		
-		if (fs.exists(this.outputFilePath) && fs.getFileStatus(this.outputFilePath).isDir()) {
-			// write output in directory
-			p = this.outputFilePath.suffix("/" + taskNumber);
-		}
-		
-		this.stream = fs.create(p, true);
-//		try {
-//			// get FSDataOutputStream
-//			this.stream = opot.getFSDataOutputStream();
-//		}
-//		catch (Exception e) {
-//			throw new RuntimeException("Stream to output file could not be opened: " + e.getMessage(), e);
-//		}
+		// obtain FSDataOutputStream asynchronously, since HDFS client can not handle InterruptedExceptions
+		OutputPathOpenThread opot = new OutputPathOpenThread(this.outputFilePath, taskNumber, 10000);
+		opot.start();
+		
+		try {
+			// get FSDataOutputStream
+			this.stream = opot.getFSDataOutputStream();
+		}
+		catch (Exception e) {
+			throw new RuntimeException("Stream to output file could not be opened: " + e.getMessage(), e);
+		}
 	}
 
 
@@ -107,125 +98,6 @@
 		}
 	}
 	
-<<<<<<< HEAD
-//	// ============================================================================================
-//	
-//	/**
-//	 * Obtains a DataOutputStream in an thread that is not interrupted.
-//	 * The HDFS client is very sensitive to InterruptedExceptions.
-//	 * 
-//	 * @author Fabian Hueske (fabian.hueske@tu-berlin.de)
-//	 */
-//	private static class OutputPathOpenThread extends Thread {
-//
-//		private final Object lock = new Object();
-//		
-//		private final Path path;
-//		
-//		private final long timeoutMillies;
-//
-//		private final int taskIndex;
-//
-//		private volatile FSDataOutputStream fdos;
-//
-//		private volatile Exception exception;
-//		
-//		private volatile boolean canceled = false;
-//		
-//
-//		public OutputPathOpenThread(Path path, int taskIndex, long timeoutMillies) {
-//			this.path = path;
-//			this.timeoutMillies = timeoutMillies;
-//			this.taskIndex = taskIndex;
-//		}
-//
-//		@Override
-//		public void run() {
-//			
-//			try {
-//				final FileSystem fs = path.getFileSystem();
-//				Path p = this.path;
-//				
-//				if (fs.exists(this.path) && fs.getFileStatus(this.path).isDir()) {
-//					// write output in directory
-//					p = this.path.suffix("/" + this.taskIndex);
-//				}
-//				
-//				final FSDataOutputStream stream = fs.create(p, true);
-//
-//				// create output file
-//				synchronized (this.lock) {
-//					this.lock.notifyAll();
-//					
-//					if (!this.canceled) {
-//						this.fdos = stream;
-//					}
-//					else {
-//						this.fdos = null;
-//						stream.close();
-//					}
-//				}
-//			}
-//			catch (Exception t) {
-//				LogFactory.getLog("file").error("cannot open blub", t);
-//				synchronized (this.lock) {
-//					this.canceled = true;
-//					this.exception = t;
-//					
-//				}
-//			}
-//		}
-//
-//		public FSDataOutputStream getFSDataOutputStream()
-//		throws Exception
-//		{
-//			long start = System.currentTimeMillis();
-//			long remaining = this.timeoutMillies;
-//			
-//			if (this.exception != null) {
-//				throw this.exception;
-//			}
-//			if (this.fdos != null) {
-//				return this.fdos;
-//			}
-//			
-//			synchronized (this.lock) {
-//				do {
-//					try {
-//						this.lock.wait(remaining);
-//					}
-//					catch (InterruptedException iex) {
-//						this.canceled = true;
-//						if (this.fdos != null) {
-//							try  {
-//								this.fdos.close();
-//							} catch (Throwable t) {}
-//						}
-//						throw new Exception("Output Path Opener was interrupted.");
-//					}
-//				}
-//				while (this.exception == null && this.fdos == null &&
-//						(remaining = this.timeoutMillies + start - System.currentTimeMillis()) > 0);
-//			
-//				if (this.exception != null) {
-//					if (this.fdos != null) {
-//						try  {
-//							this.fdos.close();
-//						} catch (Throwable t) {}
-//					}
-//					throw this.exception;
-//				}
-//				
-//				if (this.fdos != null) {
-//					return this.fdos;
-//				}
-//			}
-//			
-//			// try to forcefully shut this thread down
-//			throw new Exception("Output Path Opener timed out.");
-//		}
-//	}
-=======
 	// ============================================================================================
 	
 	/**
@@ -331,5 +203,4 @@
 			throw new Exception("Output Path Opener timed out.");
 		}
 	}
->>>>>>> d1b1d760
 }