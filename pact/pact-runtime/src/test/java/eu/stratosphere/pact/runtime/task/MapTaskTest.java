package eu.stratosphere.pact.runtime.task;

import java.util.ArrayList;
import java.util.List;

import junit.framework.Assert;

import org.apache.commons.logging.Log;
import org.apache.commons.logging.LogFactory;
import org.junit.Test;

import eu.stratosphere.pact.common.stub.Collector;
import eu.stratosphere.pact.common.stub.MapStub;
import eu.stratosphere.pact.common.type.KeyValuePair;
import eu.stratosphere.pact.common.type.base.PactInteger;
import eu.stratosphere.pact.runtime.test.util.InfiniteInputIterator;
import eu.stratosphere.pact.runtime.test.util.NirvanaOutputList;
import eu.stratosphere.pact.runtime.test.util.RegularlyGeneratedInputGenerator;
import eu.stratosphere.pact.runtime.test.util.TaskCancelThread;
import eu.stratosphere.pact.runtime.test.util.TaskTestBase;

public class MapTaskTest extends TaskTestBase {

	private static final Log LOG = LogFactory.getLog(MapTaskTest.class);
	
	List<KeyValuePair<PactInteger,PactInteger>> outList;
		
	@Test
	public void testMapTask() {

		int keyCnt = 100;
		int valCnt = 20;
		
		outList = new ArrayList<KeyValuePair<PactInteger,PactInteger>>();
		
		super.initEnvironment(1);
		super.addInput(new RegularlyGeneratedInputGenerator(keyCnt, valCnt));
		super.addOutput(outList);
		
		MapTask testTask = new MapTask();
		
		super.registerTask(testTask, MockMapStub.class);
		
		try {
			testTask.invoke();
		} catch (Exception e) {
			LOG.debug(e);
		}
		
		Assert.assertTrue(outList.size() == keyCnt*valCnt);
		
	}
	
	@Test
	public void testFailingMapTask() {

		int keyCnt = 100;
		int valCnt = 20;
		
		outList = new ArrayList<KeyValuePair<PactInteger,PactInteger>>();
		
		super.initEnvironment(1);
		super.addInput(new RegularlyGeneratedInputGenerator(keyCnt, valCnt));
		super.addOutput(outList);
		
		MapTask testTask = new MapTask();
		
		super.registerTask(testTask, MockFailingMapStub.class);
		
		boolean stubFailed = false;
		
		try {
			testTask.invoke();
		} catch (Exception e) {
			stubFailed = true;
		}
		
		Assert.assertTrue("Stub exception was not forwarded.", stubFailed);
		
	}
	
	@Test
	public void testCancelMapTask() {
		
		super.initEnvironment(1);
		super.addInput(new InfiniteInputIterator());
		super.addOutput(new NirvanaOutputList());
		
		final MapTask testTask = new MapTask();
		
		super.registerTask(testTask, MockMapStub.class);
		
<<<<<<< HEAD
		TaskCancelThread tct = new TaskCancelThread(1, Thread.currentThread(), testTask, true);
		tct.start();
		
		try {
			testTask.invoke();
		} catch (Exception ie) {
			Assert.fail("Task through exception although it was properly canceled");
		}
	}
	
	
=======
		Thread taskRunner = new Thread() {
			public void run() {
				try {
					testTask.invoke();
				} catch (Exception ie) {
					ie.printStackTrace();
					Assert.fail("Task threw exception although it was properly canceled");
				}				
			}
		};
		taskRunner.start();
		
		TaskCancelThread tct = new TaskCancelThread(1, taskRunner, testTask);
		tct.start();
		
		try {
			tct.join();
			taskRunner.join();		
		} catch(InterruptedException ie) {
			Assert.fail("Joining threads failed");
		}
				
	}
>>>>>>> 9aeb9175
	
	public static class MockMapStub extends MapStub<PactInteger, PactInteger, PactInteger, PactInteger> {

		@Override
		public void map(PactInteger key, PactInteger value, Collector<PactInteger, PactInteger> out) {
			out.collect(key, value);
		}
		
	}
	
	public static class MockFailingMapStub extends MapStub<PactInteger, PactInteger, PactInteger, PactInteger> {

		int cnt = 0;
		
		@Override
		public void map(PactInteger key, PactInteger value, Collector<PactInteger, PactInteger> out) {
			if(++cnt>=10) {
				throw new RuntimeException("Expected Test Exception");
			}
			out.collect(key, value);
		}
		
	}
	
}<|MERGE_RESOLUTION|>--- conflicted
+++ resolved
@@ -90,19 +90,6 @@
 		
 		super.registerTask(testTask, MockMapStub.class);
 		
-<<<<<<< HEAD
-		TaskCancelThread tct = new TaskCancelThread(1, Thread.currentThread(), testTask, true);
-		tct.start();
-		
-		try {
-			testTask.invoke();
-		} catch (Exception ie) {
-			Assert.fail("Task through exception although it was properly canceled");
-		}
-	}
-	
-	
-=======
 		Thread taskRunner = new Thread() {
 			public void run() {
 				try {
@@ -126,7 +113,6 @@
 		}
 				
 	}
->>>>>>> 9aeb9175
 	
 	public static class MockMapStub extends MapStub<PactInteger, PactInteger, PactInteger, PactInteger> {
 
